# content of test_activity_maps.py
import pytest
from rmnd_lca.inventory_imports import \
    BaseInventoryImport, CarmaCCSInventory,\
    BiofuelInventory, CarculatorInventory
from pathlib import Path
from rmnd_lca import INVENTORY_DIR

FILEPATH_CARMA_INVENTORIES = (INVENTORY_DIR / "lci-Carma-CCS.xlsx")
FILEPATH_BIOFUEL_INVENTORIES = (INVENTORY_DIR / "lci-biofuels.xlsx")
FILEPATH_BIOGAS_INVENTORIES = (INVENTORY_DIR / "lci-biogas.xlsx")
FILEPATH_HYDROGEN_INVENTORIES = (INVENTORY_DIR / "lci-hydrogen.xlsx")
FILEPATH_SYNFUEL_INVENTORIES = (INVENTORY_DIR / "lci-synfuel.xlsx")
FILEPATH_SYNGAS_INVENTORIES = (INVENTORY_DIR / "lci-syngas.xlsx")
FILEPATH_HYDROGEN_COAL_GASIFICATION_INVENTORIES = (INVENTORY_DIR / "lci-hydrogen-coal-gasification.xlsx")


def get_db():
    db = [{
        'code':'argsthyfujgyftdgr',
        'name': 'fake activity',
        'reference product': 'fake product',
        'location': 'IAI Area, Africa',
        'unit': 'kilogram',
        'exchanges': [
            {'name': 'fake activity',
             'product': 'fake product',
             'amount': 1,
             'type': 'production',
             'unit': 'kilogram',
             'input': ('dummy_db', '6543541'), },
            {'name': '1,4-Butanediol',
             'categories': ('air', 'urban air close to ground'),
             'amount': 1,
             'type': 'biosphere',
             'unit': 'kilogram',
             'input': ('dummy_bio', '123'),
             },
        ]
    }]
    version = 3.5
    return db, version


def test_file_exists():
    db, version = get_db()
    with pytest.raises(FileNotFoundError) as wrapped_error:
        BaseInventoryImport(db, version, "testfile")
    assert wrapped_error.type == FileNotFoundError


def test_biosphere_dict():
    db, version = get_db()
    testpath = Path("testfile")
    open(testpath, "w")
    dbc = BaseInventoryImport(db, version, testpath)
    assert dbc.biosphere_dict[
               (
                   '1,4-Butanediol',
                   'air',
                   'urban air close to ground',
                   'kilogram'
               )] == '38a622c6-f086-4763-a952-7c6b3b1c42ba'

    testpath.unlink()


def test_biosphere_dict_2():
    db, version = get_db()
    testpath = Path("testfile")
    open(testpath, "w")
    dbc = BaseInventoryImport(db, version, testpath)

    for act in dbc.db:
        for exc in act['exchanges']:
            if exc['type'] == 'biosphere':
                assert dbc.biosphere_dict[(
                    exc['name'],
                    exc['categories'][0],
                    exc['categories'][1],
                    exc['unit']
                )] == '38a622c6-f086-4763-a952-7c6b3b1c42ba'

    testpath.unlink()


def test_load_carma():
    db, version = get_db()
    carma = CarmaCCSInventory(db, version, FILEPATH_CARMA_INVENTORIES)
    assert len(carma.import_db.data) == 138


def test_load_biofuel():
    db, version = get_db()
    bio = BiofuelInventory(db, version, FILEPATH_BIOFUEL_INVENTORIES)
    assert len(bio.import_db.data) == 27


def test_load_carculator():
    db, version = get_db()
    carc = CarculatorInventory(db, 2015)

<<<<<<< HEAD
    assert len(carc.data) == 203
=======
    assert len(carc.import_db.data) == 242
>>>>>>> b1fadadf
<|MERGE_RESOLUTION|>--- conflicted
+++ resolved
@@ -99,9 +99,4 @@
 def test_load_carculator():
     db, version = get_db()
     carc = CarculatorInventory(db, 2015)
-
-<<<<<<< HEAD
-    assert len(carc.data) == 203
-=======
-    assert len(carc.import_db.data) == 242
->>>>>>> b1fadadf
+    assert len(carc.import_db.data) == 242